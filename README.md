--- conflicted
+++ resolved
@@ -133,7 +133,6 @@
 ### All Hosts
 | Configuration Type | Name | Configuration | Event ID | Category |
 | --- | --- | --- | --- | --- |
-<<<<<<< HEAD
 | Advanced Audit Policy | Security State Change | Success | 4608 and 4616 and 4621 | Security |
 | Advanced Audit Policy | Security System Extension | Success | 4610 and 4611 and 4614 and 4622 and 4697 | Security |
 | Advanced Audit Policy | System Integrity | Success and Failure | 4612 and 4615 and 4618 and 4816 and 5038 and 5056 and 5062 and 5057 and 5060 and 5061 and 6281 and 6410 | Security |
@@ -143,17 +142,6 @@
 | Advanced Audit Policy | Logoff | Success | 4634 and 4647 | Security |
 | Advanced Audit Policy | Account Lockout | Failure | 4625 | Security |
 | Advanced Audit Policy | Special Logon | Success | 4694 and 4672 | Security |
-=======
-| Advanced Audit Policy | Security State Change | Success | | |
-| Advanced Audit Policy | Security System Extension | Success | | |
-| Advanced Audit Policy | System Integrity | Success and Failure | | |
-| Advanced Audit Policy | IpSec Driver | Success and Failure | | |
-| Advanced Audit Policy | Other System Events | Success and Failure | | |
-| Advanced Audit Policy | Logon | Success and Failure | 4624 and 4625 | Security |
-| Advanced Audit Policy | Logoff | Success | | |
-| Advanced Audit Policy | Account Lockout | Failure | 4625 | Security |
-| Advanced Audit Policy | Special Logon | Success | 4964 and 4672 | Security |
->>>>>>> 12efb9e2
 | Advanced Audit Policy | Other Logon/Logoff Events | Success and Failure | 4649 and 4778 and 4779 and 4800 and 4801 and 4802 and 4803 and 5378 and 5632 and 5633 | Security |
 | Advanced Audit Policy | Group Memebership | Success | | |
 | Advanced Audit Policy | Filtering Platform Connection | Failure | | |
@@ -197,11 +185,8 @@
 
 ## Contributors
 - Kiersten Gross
-<<<<<<< HEAD
 - Ashwin Balasubramanya
-=======
 - Tom DeJong
->>>>>>> 12efb9e2
 
 ## License
 [GPLv3](https://www.gnu.org/licenses/)